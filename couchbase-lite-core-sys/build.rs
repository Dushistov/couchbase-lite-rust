use bindgen::{Builder, RustTarget};
use std::{
    env,
    io::{Read, Write},
    path::{Path, PathBuf},
    process::Stdio,
};

fn main() {
    env_logger::init();

    let target_os = env::var("CARGO_CFG_TARGET_OS").unwrap();
    let cross_to_windows = target_os == "windows" && !cfg!(target_os = "windows");
    let cross_to_macos = target_os == "macos" && !cfg!(target_os = "macos");
    let cross_to_android = target_os == "android";

    if cross_to_windows || cross_to_macos {
        println!("cargo:rustc-link-lib=dylib=LiteCore");
    } else if cross_to_android {
        let dst = cmake::Config::new(Path::new("couchbase-lite-core"))
            .define("ANDROID_ABI", env::var("ANDROID_ABI").unwrap())
            .define("ANDROID_NDK", env::var("NDK_HOME").unwrap())
            .define("CMAKE_BUILD_TYPE", "MinSizeRel")
            .define("ANDROID_NATIVE_API_LEVEL", env::var("ANDROID_NATIVE_API_LEVEL").unwrap())
            .define("ANDROID_TOOLCHAIN", "clang")
            .define("CMAKE_TOOLCHAIN_FILE", format!("{}/build/cmake/android.toolchain.cmake", env::var("NDK_HOME").unwrap()))
            .define("DISABLE_LTO_BUILD", "True")
            .build_target("LiteCore")
            .build()
            .join("build");
        println!("cargo:rustc-link-search=native={}", dst.display());
        println!("cargo:rustc-link-lib=dylib=LiteCore");
    } else {
        not_cross_compile_case();
    }

    let mut includes = vec![
        Path::new("couchbase-lite-core").join("C").join("include"),
        Path::new("couchbase-lite-core").join("vendor").join("fleece").join("API"),
        Path::new("couchbase-lite-core").into(),
        Path::new(".").into(),
    ];
    let target = getenv_unwrap("TARGET");
    let mut framework_dirs = vec![];

    let (mut addon_include_dirs, mut addon_framework_dirs) = cc_system_include_dirs().expect("get system include directories from cc failed");
    includes.append(&mut addon_include_dirs);
    framework_dirs.append(&mut addon_framework_dirs);

    let out_dir = getenv_unwrap("OUT_DIR");
    let out_dir = Path::new(&out_dir);

    run_bindgen_for_c_headers(
        &target,
        &includes,
        &framework_dirs,
        &["c4.h", "fleece/FLSlice.h", "c4Document+Fleece.h", "fleece/Fleece.h", "couch_lite_log_retrans.hpp"],
        &out_dir.join("c4_header.rs"),
    )
    .expect("bindgen failed");

    let mut cc_builder = cc::Build::new();

    for inc in &includes {
        cc_builder.include(inc);
    }

    cc_builder.cpp(true).flag("-std=c++11").file("couch_lite_log_retrans.cpp").compile("couch_lite_log_retrans");
}

fn not_cross_compile_case() {
    let dst = cmake::Config::new(Path::new("couchbase-lite-core"))
        .define("DISABLE_LTO_BUILD", "True")
        .define("MAINTAINER_MODE", "False")
        .define("ENABLE_TESTING", "False")
        .define("LITECORE_BUILD_TESTS", "False")
        .define("SQLITE_ENABLE_RTREE", "True")
        .build_target("all")
        .build()
        .join("build");

    println!("cargo:rerun-if-changed=couchbase-lite-core");
    println!("cargo:rerun-if-env-changed=CC");
    println!("cargo:rerun-if-env-changed=CXX");

    println!("cargo:rustc-link-search=native={}", dst.display());
<<<<<<< HEAD
    println!("cargo:rustc-link-search=native={}", dst.join("vendor").join("fleece").display());
    println!("cargo:rustc-link-search=native={}", dst.join("Networking").join("BLIP").display());
    println!("cargo:rustc-link-search=native={}", dst.join("vendor").join("sqlite3-unicodesn").display());
    println!("cargo:rustc-link-search=native={}", dst.join("vendor").join("mbedtls").join("crypto").join("library").display());
    println!("cargo:rustc-link-search=native={}", dst.join("vendor").join("mbedtls").join("library").display());
=======
    println!(
        "cargo:rustc-link-search=native={}",
        dst.join("vendor").join("fleece").display()
    );
    println!(
        "cargo:rustc-link-search=native={}",
        dst.join("Networking").join("BLIP").display()
    );
    println!(
        "cargo:rustc-link-search=native={}",
        dst.join("vendor").join("sqlite3-unicodesn").display()
    );
    println!(
        "cargo:rustc-link-search=native={}",
        dst.join("vendor")
            .join("mbedtls")
            .join("crypto")
            .join("library")
            .display()
    );
    println!(
        "cargo:rustc-link-search=native={}",
        dst.join("vendor").join("mbedtls").join("library").display()
    );
    if cfg!(feature = "couchbase-sqlite") {
        println!("cargo:rustc-link-lib=static=CouchbaseSqlite3");
    }

>>>>>>> aa64b8ac
    println!("cargo:rustc-link-lib=static=LiteCoreStatic");
    println!("cargo:rustc-link-lib=static=FleeceStatic");
    println!("cargo:rustc-link-lib=static=SQLite3_UnicodeSN");
    println!("cargo:rustc-link-lib=static=BLIPStatic");
    println!("cargo:rustc-link-lib=static=mbedcrypto");
    println!("cargo:rustc-link-lib=static=mbedtls");
    println!("cargo:rustc-link-lib=static=mbedx509");

    if cfg!(target_os = "linux") {
        println!("cargo:rustc-link-lib=icuuc");
        println!("cargo:rustc-link-lib=icui18n");
        println!("cargo:rustc-link-lib=icudata");
        println!("cargo:rustc-link-lib=z");
    } else if cfg!(target_os = "macos") {
        println!("cargo:rustc-link-lib=z");
        //TODO: remove this dependicies: CoreFoundation + Foundation
        println!("cargo:rustc-link-lib=framework=CoreFoundation");
        println!("cargo:rustc-link-lib=framework=Foundation");
        println!("cargo:rustc-link-lib=framework=SystemConfiguration");
        println!("cargo:rustc-link-lib=framework=Security");
    }
}

fn run_bindgen_for_c_headers<P: AsRef<Path>>(target: &str, include_dirs: &[P], framework_dirs: &[P], c_headers: &[&str], output_rust: &Path) -> Result<(), String> {
    assert!(!c_headers.is_empty());
    let c_file_path = search_file_in_directory(include_dirs, c_headers[0]).map_err(|_| format!("Can not find {}", c_headers[0]))?;

    let mut dependicies = Vec::with_capacity(c_headers.len());
    for header in c_headers.iter() {
        let c_file_path = search_file_in_directory(include_dirs, header).map_err(|_| format!("Can not find {}", header))?;
        dependicies.push(c_file_path);
    }

    if let Ok(out_meta) = output_rust.metadata() {
        let mut res_recent_enough = true;
        for c_file_path in &dependicies {
            let c_meta = c_file_path.metadata().map_err(|err| err.to_string())?;
            if c_meta.modified().unwrap() >= out_meta.modified().unwrap() {
                res_recent_enough = false;
                break;
            }
        }
        if res_recent_enough {
            return Ok(());
        }
    }

    let mut bindings: Builder = bindgen::builder()
        .header(c_file_path.to_str().unwrap())
        .generate_comments(false)
        .prepend_enum_name(true)
        .size_t_is_usize(true)
        .rustfmt_bindings(false);

    //see https://github.com/rust-lang/rust-bindgen/issues/1211
    bindings = if target == "aarch64-apple-ios" {
        bindings.clang_arg("--target=arm64-apple-ios")
    } else {
        bindings
    };

    bindings = include_dirs.iter().fold(bindings, |acc, x| acc.clang_arg("-I".to_string() + x.as_ref().to_str().unwrap()));

    bindings = framework_dirs.iter().fold(bindings, |acc, x| acc.clang_arg("-F".to_string() + x.as_ref().to_str().unwrap()));

    bindings = bindings
        .rust_target(RustTarget::Stable_1_21)
        .opaque_type("timex")//to big reserved part for Debug
        .blacklist_type("max_align_t")//long double not supported yet,
                                      // see https://github.com/servo/rust-bindgen/issues/550
        ;
    bindings = if target.contains("windows") {
        //see https://github.com/servo/rust-bindgen/issues/578
        bindings.trust_clang_mangling(false)
    } else {
        bindings
    };

    bindings = c_headers[1..].iter().fold(Ok(bindings), |acc: Result<Builder, String>, header| {
        let c_file_path = search_file_in_directory(include_dirs, header).map_err(|_| format!("Can not find {}", header))?;
        let c_file_str = c_file_path.to_str().ok_or_else(|| format!("Invalid unicode in path to {}", header))?;
        Ok(acc.unwrap().clang_arg("-include").clang_arg(c_file_str))
    })?;
    let bindings = bindings.rustified_enum("FLValueType");
    let generated_bindings = bindings.generate().map_err(|_| "Failed to generate bindings".to_string())?;
    generated_bindings.write_to_file(output_rust).map_err(|err| err.to_string())?;
    Ok(())
}

fn search_file_in_directory<P>(dirs: &[P], file: &str) -> Result<PathBuf, ()>
where
    P: AsRef<Path>,
{
    for dir in dirs {
        let file_path = dir.as_ref().join(file);
        if file_path.exists() && file_path.is_file() {
            return Ok(file_path);
        }
    }
    Err(())
}

fn cc_system_include_dirs() -> Result<(Vec<PathBuf>, Vec<PathBuf>), String> {
    let cc_build = cc::Build::new();

    let cc_process = cc_build
        .get_compiler()
        .to_command()
        .env("LANG", "C")
        .env("LC_MESSAGES", "C")
        .args(&["-v", "-x", "c", "-E", "-"])
        .stderr(Stdio::piped())
        .stdin(Stdio::piped())
        .stdout(Stdio::inherit())
        .spawn()
        .map_err(|err| err.to_string())?;

    cc_process.stdin.ok_or_else(|| format!("can not get stdin of cc"))?.write_all(b"\n").map_err(|err| err.to_string())?;

    let mut cc_output = String::new();

    cc_process
        .stderr
        .ok_or_else(|| format!("can not get stderr of cc"))?
        .read_to_string(&mut cc_output)
        .map_err(|err| err.to_string())?;

    const BEGIN_PAT: &str = "\n#include <...> search starts here:\n";
    const END_PAT: &str = "\nEnd of search list.\n";
    let start_includes = cc_output.find(BEGIN_PAT).ok_or_else(|| format!("No '{}' in output from cc", BEGIN_PAT))? + BEGIN_PAT.len();
    let end_includes = (&cc_output[start_includes..]).find(END_PAT).ok_or_else(|| format!("No '{}' in output from cc", END_PAT))? + start_includes;

    const FRAMEWORK_PAT: &str = " (framework directory)";

    let include_dis = (&cc_output[start_includes..end_includes])
        .split('\n')
        .filter_map(|s| if !s.ends_with(FRAMEWORK_PAT) { Some(PathBuf::from(s.trim().to_string())) } else { None })
        .collect();
    let framework_dirs = (&cc_output[start_includes..end_includes])
        .split('\n')
        .filter_map(|s| {
            if s.ends_with(FRAMEWORK_PAT) {
                let line = s.trim();
                let line = &line[..line.len() - FRAMEWORK_PAT.len()];
                Some(PathBuf::from(line.trim().to_string()))
            } else {
                None
            }
        })
        .collect();
    Ok((include_dis, framework_dirs))
}

fn getenv_unwrap(v: &str) -> String {
    match env::var(v) {
        Ok(s) => s,
        Err(..) => fail(&format!("environment variable `{}` not defined", v)),
    }
}

fn fail(s: &str) -> ! {
    panic!("\n{}\n\nbuild script failed, must exit now", s)
}<|MERGE_RESOLUTION|>--- conflicted
+++ resolved
@@ -8,67 +8,6 @@
 
 fn main() {
     env_logger::init();
-
-    let target_os = env::var("CARGO_CFG_TARGET_OS").unwrap();
-    let cross_to_windows = target_os == "windows" && !cfg!(target_os = "windows");
-    let cross_to_macos = target_os == "macos" && !cfg!(target_os = "macos");
-    let cross_to_android = target_os == "android";
-
-    if cross_to_windows || cross_to_macos {
-        println!("cargo:rustc-link-lib=dylib=LiteCore");
-    } else if cross_to_android {
-        let dst = cmake::Config::new(Path::new("couchbase-lite-core"))
-            .define("ANDROID_ABI", env::var("ANDROID_ABI").unwrap())
-            .define("ANDROID_NDK", env::var("NDK_HOME").unwrap())
-            .define("CMAKE_BUILD_TYPE", "MinSizeRel")
-            .define("ANDROID_NATIVE_API_LEVEL", env::var("ANDROID_NATIVE_API_LEVEL").unwrap())
-            .define("ANDROID_TOOLCHAIN", "clang")
-            .define("CMAKE_TOOLCHAIN_FILE", format!("{}/build/cmake/android.toolchain.cmake", env::var("NDK_HOME").unwrap()))
-            .define("DISABLE_LTO_BUILD", "True")
-            .build_target("LiteCore")
-            .build()
-            .join("build");
-        println!("cargo:rustc-link-search=native={}", dst.display());
-        println!("cargo:rustc-link-lib=dylib=LiteCore");
-    } else {
-        not_cross_compile_case();
-    }
-
-    let mut includes = vec![
-        Path::new("couchbase-lite-core").join("C").join("include"),
-        Path::new("couchbase-lite-core").join("vendor").join("fleece").join("API"),
-        Path::new("couchbase-lite-core").into(),
-        Path::new(".").into(),
-    ];
-    let target = getenv_unwrap("TARGET");
-    let mut framework_dirs = vec![];
-
-    let (mut addon_include_dirs, mut addon_framework_dirs) = cc_system_include_dirs().expect("get system include directories from cc failed");
-    includes.append(&mut addon_include_dirs);
-    framework_dirs.append(&mut addon_framework_dirs);
-
-    let out_dir = getenv_unwrap("OUT_DIR");
-    let out_dir = Path::new(&out_dir);
-
-    run_bindgen_for_c_headers(
-        &target,
-        &includes,
-        &framework_dirs,
-        &["c4.h", "fleece/FLSlice.h", "c4Document+Fleece.h", "fleece/Fleece.h", "couch_lite_log_retrans.hpp"],
-        &out_dir.join("c4_header.rs"),
-    )
-    .expect("bindgen failed");
-
-    let mut cc_builder = cc::Build::new();
-
-    for inc in &includes {
-        cc_builder.include(inc);
-    }
-
-    cc_builder.cpp(true).flag("-std=c++11").file("couch_lite_log_retrans.cpp").compile("couch_lite_log_retrans");
-}
-
-fn not_cross_compile_case() {
     let dst = cmake::Config::new(Path::new("couchbase-lite-core"))
         .define("DISABLE_LTO_BUILD", "True")
         .define("MAINTAINER_MODE", "False")
@@ -84,13 +23,6 @@
     println!("cargo:rerun-if-env-changed=CXX");
 
     println!("cargo:rustc-link-search=native={}", dst.display());
-<<<<<<< HEAD
-    println!("cargo:rustc-link-search=native={}", dst.join("vendor").join("fleece").display());
-    println!("cargo:rustc-link-search=native={}", dst.join("Networking").join("BLIP").display());
-    println!("cargo:rustc-link-search=native={}", dst.join("vendor").join("sqlite3-unicodesn").display());
-    println!("cargo:rustc-link-search=native={}", dst.join("vendor").join("mbedtls").join("crypto").join("library").display());
-    println!("cargo:rustc-link-search=native={}", dst.join("vendor").join("mbedtls").join("library").display());
-=======
     println!(
         "cargo:rustc-link-search=native={}",
         dst.join("vendor").join("fleece").display()
@@ -119,7 +51,6 @@
         println!("cargo:rustc-link-lib=static=CouchbaseSqlite3");
     }
 
->>>>>>> aa64b8ac
     println!("cargo:rustc-link-lib=static=LiteCoreStatic");
     println!("cargo:rustc-link-lib=static=FleeceStatic");
     println!("cargo:rustc-link-lib=static=SQLite3_UnicodeSN");
@@ -141,15 +72,70 @@
         println!("cargo:rustc-link-lib=framework=SystemConfiguration");
         println!("cargo:rustc-link-lib=framework=Security");
     }
-}
-
-fn run_bindgen_for_c_headers<P: AsRef<Path>>(target: &str, include_dirs: &[P], framework_dirs: &[P], c_headers: &[&str], output_rust: &Path) -> Result<(), String> {
+
+    let mut includes = vec![
+        Path::new("couchbase-lite-core").join("C").join("include"),
+        Path::new("couchbase-lite-core")
+            .join("vendor")
+            .join("fleece")
+            .join("API"),
+        Path::new("couchbase-lite-core").into(),
+        Path::new(".").into(),
+    ];
+    let target = getenv_unwrap("TARGET");
+    let mut framework_dirs = vec![];
+
+    let (mut addon_include_dirs, mut addon_framework_dirs) =
+        cc_system_include_dirs().expect("get system include directories from cc failed");
+    includes.append(&mut addon_include_dirs);
+    framework_dirs.append(&mut addon_framework_dirs);
+
+    let out_dir = getenv_unwrap("OUT_DIR");
+    let out_dir = Path::new(&out_dir);
+
+    run_bindgen_for_c_headers(
+        &target,
+        &includes,
+        &framework_dirs,
+        &[
+            "c4.h",
+            "fleece/FLSlice.h",
+            "c4Document+Fleece.h",
+            "fleece/Fleece.h",
+            "couch_lite_log_retrans.hpp",
+        ],
+        &out_dir.join("c4_header.rs"),
+    )
+        .expect("bindgen failed");
+
+    let mut cc_builder = cc::Build::new();
+
+    for inc in &includes {
+        cc_builder.include(inc);
+    }
+
+    cc_builder
+        .cpp(true)
+        .flag_if_supported("-std=c++11")
+        .file("couch_lite_log_retrans.cpp")
+        .compile("couch_lite_log_retrans");
+}
+
+fn run_bindgen_for_c_headers<P: AsRef<Path>>(
+    target: &str,
+    include_dirs: &[P],
+    framework_dirs: &[P],
+    c_headers: &[&str],
+    output_rust: &Path,
+) -> Result<(), String> {
     assert!(!c_headers.is_empty());
-    let c_file_path = search_file_in_directory(include_dirs, c_headers[0]).map_err(|_| format!("Can not find {}", c_headers[0]))?;
+    let c_file_path = search_file_in_directory(include_dirs, c_headers[0])
+        .map_err(|_| format!("Can not find {}", c_headers[0]))?;
 
     let mut dependicies = Vec::with_capacity(c_headers.len());
     for header in c_headers.iter() {
-        let c_file_path = search_file_in_directory(include_dirs, header).map_err(|_| format!("Can not find {}", header))?;
+        let c_file_path = search_file_in_directory(include_dirs, header)
+            .map_err(|_| format!("Can not find {}", header))?;
         dependicies.push(c_file_path);
     }
 
@@ -181,16 +167,20 @@
         bindings
     };
 
-    bindings = include_dirs.iter().fold(bindings, |acc, x| acc.clang_arg("-I".to_string() + x.as_ref().to_str().unwrap()));
-
-    bindings = framework_dirs.iter().fold(bindings, |acc, x| acc.clang_arg("-F".to_string() + x.as_ref().to_str().unwrap()));
+    bindings = include_dirs.iter().fold(bindings, |acc, x| {
+        acc.clang_arg("-I".to_string() + x.as_ref().to_str().unwrap())
+    });
+
+    bindings = framework_dirs.iter().fold(bindings, |acc, x| {
+        acc.clang_arg("-F".to_string() + x.as_ref().to_str().unwrap())
+    });
 
     bindings = bindings
         .rust_target(RustTarget::Stable_1_21)
         .opaque_type("timex")//to big reserved part for Debug
         .blacklist_type("max_align_t")//long double not supported yet,
-                                      // see https://github.com/servo/rust-bindgen/issues/550
-        ;
+    // see https://github.com/servo/rust-bindgen/issues/550
+    ;
     bindings = if target.contains("windows") {
         //see https://github.com/servo/rust-bindgen/issues/578
         bindings.trust_clang_mangling(false)
@@ -198,20 +188,30 @@
         bindings
     };
 
-    bindings = c_headers[1..].iter().fold(Ok(bindings), |acc: Result<Builder, String>, header| {
-        let c_file_path = search_file_in_directory(include_dirs, header).map_err(|_| format!("Can not find {}", header))?;
-        let c_file_str = c_file_path.to_str().ok_or_else(|| format!("Invalid unicode in path to {}", header))?;
-        Ok(acc.unwrap().clang_arg("-include").clang_arg(c_file_str))
-    })?;
+    bindings =
+        c_headers[1..]
+            .iter()
+            .fold(Ok(bindings), |acc: Result<Builder, String>, header| {
+                let c_file_path = search_file_in_directory(include_dirs, header)
+                    .map_err(|_| format!("Can not find {}", header))?;
+                let c_file_str = c_file_path
+                    .to_str()
+                    .ok_or_else(|| format!("Invalid unicode in path to {}", header))?;
+                Ok(acc.unwrap().clang_arg("-include").clang_arg(c_file_str))
+            })?;
     let bindings = bindings.rustified_enum("FLValueType");
-    let generated_bindings = bindings.generate().map_err(|_| "Failed to generate bindings".to_string())?;
-    generated_bindings.write_to_file(output_rust).map_err(|err| err.to_string())?;
+    let generated_bindings = bindings
+        .generate()
+        .map_err(|_| "Failed to generate bindings".to_string())?;
+    generated_bindings
+        .write_to_file(output_rust)
+        .map_err(|err| err.to_string())?;
     Ok(())
 }
 
 fn search_file_in_directory<P>(dirs: &[P], file: &str) -> Result<PathBuf, ()>
-where
-    P: AsRef<Path>,
+    where
+        P: AsRef<Path>,
 {
     for dir in dirs {
         let file_path = dir.as_ref().join(file);
@@ -237,7 +237,11 @@
         .spawn()
         .map_err(|err| err.to_string())?;
 
-    cc_process.stdin.ok_or_else(|| format!("can not get stdin of cc"))?.write_all(b"\n").map_err(|err| err.to_string())?;
+    cc_process
+        .stdin
+        .ok_or_else(|| format!("can not get stdin of cc"))?
+        .write_all(b"\n")
+        .map_err(|err| err.to_string())?;
 
     let mut cc_output = String::new();
 
@@ -249,14 +253,26 @@
 
     const BEGIN_PAT: &str = "\n#include <...> search starts here:\n";
     const END_PAT: &str = "\nEnd of search list.\n";
-    let start_includes = cc_output.find(BEGIN_PAT).ok_or_else(|| format!("No '{}' in output from cc", BEGIN_PAT))? + BEGIN_PAT.len();
-    let end_includes = (&cc_output[start_includes..]).find(END_PAT).ok_or_else(|| format!("No '{}' in output from cc", END_PAT))? + start_includes;
+    let start_includes = cc_output
+        .find(BEGIN_PAT)
+        .ok_or_else(|| format!("No '{}' in output from cc", BEGIN_PAT))?
+        + BEGIN_PAT.len();
+    let end_includes = (&cc_output[start_includes..])
+        .find(END_PAT)
+        .ok_or_else(|| format!("No '{}' in output from cc", END_PAT))?
+        + start_includes;
 
     const FRAMEWORK_PAT: &str = " (framework directory)";
 
     let include_dis = (&cc_output[start_includes..end_includes])
         .split('\n')
-        .filter_map(|s| if !s.ends_with(FRAMEWORK_PAT) { Some(PathBuf::from(s.trim().to_string())) } else { None })
+        .filter_map(|s| {
+            if !s.ends_with(FRAMEWORK_PAT) {
+                Some(PathBuf::from(s.trim().to_string()))
+            } else {
+                None
+            }
+        })
         .collect();
     let framework_dirs = (&cc_output[start_includes..end_includes])
         .split('\n')
